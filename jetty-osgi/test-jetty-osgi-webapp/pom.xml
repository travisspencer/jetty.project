--- conflicted
+++ resolved
@@ -30,8 +30,12 @@
     </dependency>
   </dependencies>
 
-<<<<<<< HEAD
-      <build> 
+  <build> 
+       <resources>
+         <resource>
+           <directory>src/main/resources</directory>
+         </resource>
+        </resources>
         <plugins>
            <plugin>
              <groupId>org.apache.maven.plugins</groupId>
@@ -55,38 +59,6 @@
                         of the packages it uses; no need to reflect some tight dependency determined at
                         compilation time. --> 
                         <Import-Package>
-=======
-  <build>
-    <resources>
-      <resource>
-        <directory>src/main/resources</directory>
-      </resource>
-    </resources>
-
-    <plugins>
-      <plugin>
-        <groupId>org.apache.maven.plugins</groupId>
-        <artifactId>maven-deploy-plugin</artifactId>
-        <configuration>
-          <!-- DO NOT DEPLOY (or Release) -->
-          <skip>true</skip>
-        </configuration>
-      </plugin>
-      <plugin>
-        <groupId>org.apache.felix</groupId>
-        <artifactId>maven-bundle-plugin</artifactId>
-        <extensions>true</extensions>
-        <configuration>
-          <instructions>
-            <Bundle-SymbolicName>org.eclipse.jetty.osgi.testapp;singleton:=true</Bundle-SymbolicName>
-            <Bundle-Name>Jetty OSGi Test WebApp</Bundle-Name>
-            <Bundle-Activator>com.acme.osgi.Activator</Bundle-Activator>
-            <Bundle-RequiredExecutionEnvironment>J2SE-1.5</Bundle-RequiredExecutionEnvironment>
-            <!-- disable the uses directive: jetty will accomodate pretty much any versions
-            of the packages it uses; no need to reflect some tight dependency determined at
-            compilation time. -->
-            <Import-Package>
->>>>>>> 37fa778e
  org.osgi.framework,
  org.osgi.service.cm;version="1.2.0",
  org.osgi.service.packageadmin,
