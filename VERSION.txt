--- conflicted
+++ resolved
@@ -1,6 +1,5 @@
-<<<<<<< HEAD
 jetty-10.0.0-SNAPSHOT
-=======
+
 jetty-9.4.3-SNAPSHOT
 
 jetty-9.4.2.v20170220 - 20 February 2017
@@ -30,7 +29,6 @@
  + 1331 NPE in ClasspathPattern.add when using module logging-log4j2.mod and
    other logging modules
  + 1342 Improve ByteBufferPool scalability
->>>>>>> 0bcdd7ef
 
 jetty-9.4.1.v20170120 - 20 January 2017
  + 486 JDK 9 ALPN implementation
