//
//  ========================================================================
//  Copyright (c) 1995-2017 Mort Bay Consulting Pty. Ltd.
//  ------------------------------------------------------------------------
//  All rights reserved. This program and the accompanying materials
//  are made available under the terms of the Eclipse Public License v1.0
//  and Apache License v2.0 which accompanies this distribution.
//
//      The Eclipse Public License is available at
//      http://www.eclipse.org/legal/epl-v10.html
//
//      The Apache License v2.0 is available at
//      http://www.opensource.org/licenses/apache2.0.php
//
//  You may elect to redistribute this code under either of these licenses.
//  ========================================================================
//

package org.eclipse.jetty.servlets;

import java.io.IOException;
import java.util.ArrayDeque;
import java.util.Collections;
import java.util.HashMap;
import java.util.HashSet;
import java.util.Map;
import java.util.Queue;
import java.util.Set;
import java.util.TreeSet;
import java.util.concurrent.ConcurrentHashMap;
import java.util.concurrent.ConcurrentMap;
import java.util.concurrent.TimeUnit;
import java.util.concurrent.atomic.AtomicLong;

import javax.servlet.Filter;
import javax.servlet.FilterChain;
import javax.servlet.FilterConfig;
import javax.servlet.ServletException;
import javax.servlet.ServletRequest;
import javax.servlet.ServletResponse;
import javax.servlet.http.HttpServletRequest;

import org.eclipse.jetty.http.HttpField;
import org.eclipse.jetty.http.HttpFields;
import org.eclipse.jetty.http.HttpHeader;
import org.eclipse.jetty.http.HttpMethod;
import org.eclipse.jetty.http.HttpURI;
import org.eclipse.jetty.http.HttpVersion;
import org.eclipse.jetty.server.PushBuilder;
import org.eclipse.jetty.server.Request;
import org.eclipse.jetty.util.StringUtil;
import org.eclipse.jetty.util.annotation.ManagedAttribute;
import org.eclipse.jetty.util.annotation.ManagedObject;
import org.eclipse.jetty.util.annotation.ManagedOperation;
import org.eclipse.jetty.util.log.Log;
import org.eclipse.jetty.util.log.Logger;

/**
 * <p>A filter that builds a cache of secondary resources associated
 * to primary resources.</p>
 * <p>A typical request for a primary resource such as {@code index.html}
 * is immediately followed by a number of requests for secondary resources.
 * Secondary resource requests will have a {@code Referer} HTTP header
 * that points to {@code index.html}, which is used to associate the secondary
 * resource to the primary resource.</p>
 * <p>Only secondary resources that are requested within a (small) time period
 * from the request of the primary resource are associated with the primary
 * resource.</p>
 * <p>This allows to build a cache of secondary resources associated with
 * primary resources. When a request for a primary resource arrives, associated
 * secondary resources are pushed to the client, unless the request carries
 * {@code If-xxx} header that hint that the client has the resources in its
 * cache.</p>
 * <p>If the init param useQueryInKey is set, then the query string is used as
 * as part of the key to identify a resource</p>
 */
@ManagedObject("Push cache based on the HTTP 'Referer' header")
public class PushCacheFilter implements Filter
{
    private static final Logger LOG = Log.getLogger(PushCacheFilter.class);

    private final Set<Integer> _ports = new HashSet<>();
    private final Set<String> _hosts = new HashSet<>();
    private final ConcurrentMap<String, PrimaryResource> _cache = new ConcurrentHashMap<>();
    private long _associatePeriod = 4000L;
    private int _maxAssociations = 16;
    private long _renew = System.nanoTime();
    private boolean _useQueryInKey;

    @Override
    public void init(FilterConfig config) throws ServletException
    {
        String associatePeriod = config.getInitParameter("associatePeriod");
        if (associatePeriod != null)
            _associatePeriod = Long.parseLong(associatePeriod);

        String maxAssociations = config.getInitParameter("maxAssociations");
        if (maxAssociations != null)
            _maxAssociations = Integer.parseInt(maxAssociations);

        String hosts = config.getInitParameter("hosts");
        if (hosts != null)
            Collections.addAll(_hosts, StringUtil.csvSplit(hosts));

        String ports = config.getInitParameter("ports");
        if (ports != null)
            for (String p : StringUtil.csvSplit(ports))
                _ports.add(Integer.parseInt(p));

        _useQueryInKey = Boolean.parseBoolean(config.getInitParameter("useQueryInKey"));

        // Expose for JMX.
        config.getServletContext().setAttribute(config.getFilterName(), this);

        if (LOG.isDebugEnabled())
            LOG.debug("period={} max={} hosts={} ports={}", _associatePeriod, _maxAssociations, _hosts, _ports);
    }

    @Override
    public void doFilter(ServletRequest req, ServletResponse resp, FilterChain chain) throws IOException, ServletException
    {
        HttpServletRequest request = (HttpServletRequest)req;
        Request jettyRequest = Request.getBaseRequest(request);

        if (HttpVersion.fromString(request.getProtocol()).getVersion() < 20 ||
                !HttpMethod.GET.is(request.getMethod()) ||
                !jettyRequest.isPushSupported())
        {
            chain.doFilter(req, resp);
            return;
        }

        long now = System.nanoTime();

        // Iterating over fields is more efficient than multiple gets
        HttpFields fields = jettyRequest.getHttpFields();
        boolean conditional = false;
        String referrer = null;
        loop:
        for (int i = 0; i < fields.size(); i++)
        {
            HttpField field = fields.getField(i);
            HttpHeader header = field.getHeader();
            if (header == null)
                continue;

            switch (header)
            {
                case IF_MATCH:
                case IF_MODIFIED_SINCE:
                case IF_NONE_MATCH:
                case IF_UNMODIFIED_SINCE:
                    conditional = true;
                    break loop;

                case REFERER:
                    referrer = field.getValue();
                    break;

                default:
                    break;
            }
        }

        if (LOG.isDebugEnabled())
            LOG.debug("{} {} referrer={} conditional={}", request.getMethod(), request.getRequestURI(), referrer, conditional);

<<<<<<< HEAD
        String path = request.getRequestURI();
        String query = request.getQueryString();
        if (query != null)
            path += "?" + query;
=======
        String key = URIUtil.addPaths(request.getServletPath(), request.getPathInfo());
        if (_useQueryInKey)
        {
            String query = request.getQueryString();
            if (query != null)
                key += "?" + query;
        }
>>>>>>> 2219863c
        if (referrer != null)
        {
            HttpURI referrerURI = new HttpURI(referrer);
            String host = referrerURI.getHost();
            int port = referrerURI.getPort();
            if (port <= 0)
                port = request.isSecure() ? 443 : 80;

            boolean referredFromHere = _hosts.size() > 0 ? _hosts.contains(host) : host.equals(request.getServerName());
            referredFromHere &= _ports.size() > 0 ? _ports.contains(port) : port == request.getServerPort();

            if (referredFromHere)
            {
                if (HttpMethod.GET.is(request.getMethod()))
                {
                    String referrerPath = _useQueryInKey?referrerURI.getPathQuery():referrerURI.getPath();
                    if (referrerPath == null)
                        referrerPath = "/";
                    if (referrerPath.startsWith(request.getContextPath() + "/"))
                    {
<<<<<<< HEAD
                        if (!referrerPath.equals(path))
=======
                        String referrerPathNoContext = referrerPath.substring(request.getContextPath().length());
                        if (!referrerPathNoContext.equals(key))
>>>>>>> 2219863c
                        {
                            PrimaryResource primaryResource = _cache.get(referrerPath);
                            if (primaryResource != null)
                            {
                                long primaryTimestamp = primaryResource._timestamp.get();
                                if (primaryTimestamp != 0)
                                {
<<<<<<< HEAD
=======
                                    RequestDispatcher dispatcher = request.getServletContext().getRequestDispatcher(key);
>>>>>>> 2219863c
                                    if (now - primaryTimestamp < TimeUnit.MILLISECONDS.toNanos(_associatePeriod))
                                    {
                                        Set<String> associated = primaryResource._associated;
                                        // Not strictly concurrent-safe, just best effort to limit associations.
                                        if (associated.size() <= _maxAssociations)
                                        {
<<<<<<< HEAD
                                            if (associated.add(path))
                                            {
                                                if (LOG.isDebugEnabled())
                                                    LOG.debug("Associated {} to {}", path, referrerPath);
=======
                                            if (associated.putIfAbsent(key, dispatcher) == null)
                                            {
                                                if (LOG.isDebugEnabled())
                                                    LOG.debug("Associated {} to {}", key, referrerPathNoContext);
>>>>>>> 2219863c
                                            }
                                        }
                                        else
                                        {
                                            if (LOG.isDebugEnabled())
<<<<<<< HEAD
                                                LOG.debug("Not associated {} to {}, exceeded max associations of {}", path, referrerPath, _maxAssociations);
=======
                                                LOG.debug("Not associated {} to {}, exceeded max associations of {}", key, referrerPathNoContext, _maxAssociations);
>>>>>>> 2219863c
                                        }
                                    }
                                    else
                                    {
                                        if (LOG.isDebugEnabled())
<<<<<<< HEAD
                                            LOG.debug("Not associated {} to {}, outside associate period of {}ms", path, referrerPath, _associatePeriod);
=======
                                            LOG.debug("Not associated {} to {}, outside associate period of {}ms", key, referrerPathNoContext, _associatePeriod);
>>>>>>> 2219863c
                                    }
                                }
                            }
                        }
                        else
                        {
                            if (LOG.isDebugEnabled())
<<<<<<< HEAD
                                LOG.debug("Not associated {} to {}, referring to self", path, referrerPath);
=======
                                LOG.debug("Not associated {} to {}, referring to self", key, referrerPathNoContext);
>>>>>>> 2219863c
                        }
                    }
                    else
                    {
                        if (LOG.isDebugEnabled())
                            LOG.debug("Not associated {} to {}, different context", path, referrerPath);
                    }
                }
            }
            else
            {
                if (LOG.isDebugEnabled())
                    LOG.debug("External referrer {}", referrer);
            }
        }

        PrimaryResource primaryResource = _cache.get(key);
        if (primaryResource == null)
        {
            PrimaryResource r = new PrimaryResource();
            primaryResource = _cache.putIfAbsent(key, r);
            primaryResource = primaryResource == null ? r : primaryResource;
            primaryResource._timestamp.compareAndSet(0, now);
            if (LOG.isDebugEnabled())
                LOG.debug("Cached primary resource {}", key);
        }
        else
        {
            long last = primaryResource._timestamp.get();
            if (last < _renew && primaryResource._timestamp.compareAndSet(last, now))
            {
                primaryResource._associated.clear();
                if (LOG.isDebugEnabled())
                    LOG.debug("Clear associated resources for {}", key);
            }
        }

        // Push associated resources.
        if (!conditional && !primaryResource._associated.isEmpty())
        {
            PushBuilder pushBuilder = jettyRequest.getPushBuilder();

            // Breadth-first push of associated resources.
            Queue<PrimaryResource> queue = new ArrayDeque<>();
            queue.offer(primaryResource);
            while (!queue.isEmpty())
            {
                PrimaryResource parent = queue.poll();
                for (String childPath : parent._associated)
                {
                    PrimaryResource child = _cache.get(childPath);
                    if (child != null)
                        queue.offer(child);

                    if (LOG.isDebugEnabled())
<<<<<<< HEAD
                        LOG.debug("Pushing {} for {}", childPath, path);
                    pushBuilder.path(childPath).push();
=======
                        LOG.debug("Pushing {} for {}", dispatcher, key);
                    dispatcher.push(request);
>>>>>>> 2219863c
                }
            }
        }

        chain.doFilter(request, resp);
    }

    @Override
    public void destroy()
    {
        clearPushCache();
    }

    @ManagedAttribute("The push cache contents")
    public Map<String, String> getPushCache()
    {
        Map<String, String> result = new HashMap<>();
        for (Map.Entry<String, PrimaryResource> entry : _cache.entrySet())
        {
            PrimaryResource resource = entry.getValue();
            String value = String.format("size=%d: %s", resource._associated.size(), new TreeSet<>(resource._associated));
            result.put(entry.getKey(), value);
        }
        return result;
    }

    @ManagedOperation(value = "Renews the push cache contents", impact = "ACTION")
    public void renewPushCache()
    {
        _renew = System.nanoTime();
    }

    @ManagedOperation(value = "Clears the push cache contents", impact = "ACTION")
    public void clearPushCache()
    {
        _cache.clear();
    }

    private static class PrimaryResource
    {
        private final Set<String> _associated = Collections.newSetFromMap(new ConcurrentHashMap<>());
        private final AtomicLong _timestamp = new AtomicLong();
    }
}<|MERGE_RESOLUTION|>--- conflicted
+++ resolved
@@ -108,7 +108,7 @@
                 _ports.add(Integer.parseInt(p));
 
         _useQueryInKey = Boolean.parseBoolean(config.getInitParameter("useQueryInKey"));
-
+        
         // Expose for JMX.
         config.getServletContext().setAttribute(config.getFilterName(), this);
 
@@ -165,20 +165,10 @@
         if (LOG.isDebugEnabled())
             LOG.debug("{} {} referrer={} conditional={}", request.getMethod(), request.getRequestURI(), referrer, conditional);
 
-<<<<<<< HEAD
         String path = request.getRequestURI();
         String query = request.getQueryString();
-        if (query != null)
+        if (_useQueryInKey && query != null)
             path += "?" + query;
-=======
-        String key = URIUtil.addPaths(request.getServletPath(), request.getPathInfo());
-        if (_useQueryInKey)
-        {
-            String query = request.getQueryString();
-            if (query != null)
-                key += "?" + query;
-        }
->>>>>>> 2219863c
         if (referrer != null)
         {
             HttpURI referrerURI = new HttpURI(referrer);
@@ -199,12 +189,7 @@
                         referrerPath = "/";
                     if (referrerPath.startsWith(request.getContextPath() + "/"))
                     {
-<<<<<<< HEAD
                         if (!referrerPath.equals(path))
-=======
-                        String referrerPathNoContext = referrerPath.substring(request.getContextPath().length());
-                        if (!referrerPathNoContext.equals(key))
->>>>>>> 2219863c
                         {
                             PrimaryResource primaryResource = _cache.get(referrerPath);
                             if (primaryResource != null)
@@ -212,47 +197,28 @@
                                 long primaryTimestamp = primaryResource._timestamp.get();
                                 if (primaryTimestamp != 0)
                                 {
-<<<<<<< HEAD
-=======
-                                    RequestDispatcher dispatcher = request.getServletContext().getRequestDispatcher(key);
->>>>>>> 2219863c
                                     if (now - primaryTimestamp < TimeUnit.MILLISECONDS.toNanos(_associatePeriod))
                                     {
                                         Set<String> associated = primaryResource._associated;
                                         // Not strictly concurrent-safe, just best effort to limit associations.
                                         if (associated.size() <= _maxAssociations)
                                         {
-<<<<<<< HEAD
                                             if (associated.add(path))
                                             {
                                                 if (LOG.isDebugEnabled())
                                                     LOG.debug("Associated {} to {}", path, referrerPath);
-=======
-                                            if (associated.putIfAbsent(key, dispatcher) == null)
-                                            {
-                                                if (LOG.isDebugEnabled())
-                                                    LOG.debug("Associated {} to {}", key, referrerPathNoContext);
->>>>>>> 2219863c
                                             }
                                         }
                                         else
                                         {
                                             if (LOG.isDebugEnabled())
-<<<<<<< HEAD
                                                 LOG.debug("Not associated {} to {}, exceeded max associations of {}", path, referrerPath, _maxAssociations);
-=======
-                                                LOG.debug("Not associated {} to {}, exceeded max associations of {}", key, referrerPathNoContext, _maxAssociations);
->>>>>>> 2219863c
                                         }
                                     }
                                     else
                                     {
                                         if (LOG.isDebugEnabled())
-<<<<<<< HEAD
                                             LOG.debug("Not associated {} to {}, outside associate period of {}ms", path, referrerPath, _associatePeriod);
-=======
-                                            LOG.debug("Not associated {} to {}, outside associate period of {}ms", key, referrerPathNoContext, _associatePeriod);
->>>>>>> 2219863c
                                     }
                                 }
                             }
@@ -260,11 +226,7 @@
                         else
                         {
                             if (LOG.isDebugEnabled())
-<<<<<<< HEAD
                                 LOG.debug("Not associated {} to {}, referring to self", path, referrerPath);
-=======
-                                LOG.debug("Not associated {} to {}, referring to self", key, referrerPathNoContext);
->>>>>>> 2219863c
                         }
                     }
                     else
@@ -281,15 +243,15 @@
             }
         }
 
-        PrimaryResource primaryResource = _cache.get(key);
+        PrimaryResource primaryResource = _cache.get(path);
         if (primaryResource == null)
         {
             PrimaryResource r = new PrimaryResource();
-            primaryResource = _cache.putIfAbsent(key, r);
+            primaryResource = _cache.putIfAbsent(path, r);
             primaryResource = primaryResource == null ? r : primaryResource;
             primaryResource._timestamp.compareAndSet(0, now);
             if (LOG.isDebugEnabled())
-                LOG.debug("Cached primary resource {}", key);
+                LOG.debug("Cached primary resource {}", path);
         }
         else
         {
@@ -298,7 +260,7 @@
             {
                 primaryResource._associated.clear();
                 if (LOG.isDebugEnabled())
-                    LOG.debug("Clear associated resources for {}", key);
+                    LOG.debug("Clear associated resources for {}", path);
             }
         }
 
@@ -320,13 +282,8 @@
                         queue.offer(child);
 
                     if (LOG.isDebugEnabled())
-<<<<<<< HEAD
                         LOG.debug("Pushing {} for {}", childPath, path);
                     pushBuilder.path(childPath).push();
-=======
-                        LOG.debug("Pushing {} for {}", dispatcher, key);
-                    dispatcher.push(request);
->>>>>>> 2219863c
                 }
             }
         }
