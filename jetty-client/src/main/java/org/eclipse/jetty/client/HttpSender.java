--- conflicted
+++ resolved
@@ -772,12 +772,10 @@
 
     private class ContentCallback extends IteratingCallback
     {
-        private HttpExchange exchange;
-
         @Override
         protected Action process() throws Exception
         {
-            HttpExchange exchange = this.exchange = getHttpExchange();
+            HttpExchange exchange = getHttpExchange();
             if (exchange == null)
                 return Action.IDLE;
 
@@ -834,17 +832,12 @@
         @Override
         public void succeeded()
         {
-<<<<<<< HEAD
-            ByteBuffer buffer = content.getContent();
-            someToContent(exchange.getRequest(), buffer);
-=======
             HttpExchange exchange = getHttpExchange();
             if (exchange == null)
                 return;
             HttpContent content = HttpSender.this.content;
             if (content == null)
                 return;
->>>>>>> 7c915bcb
             content.succeeded();
             ByteBuffer buffer = content.getContent();
             someToContent(exchange.getRequest(), buffer);
