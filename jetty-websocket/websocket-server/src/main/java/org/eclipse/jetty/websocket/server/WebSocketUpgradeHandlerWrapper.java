//
//  ========================================================================
//  Copyright (c) 1995-2017 Mort Bay Consulting Pty. Ltd.
//  ------------------------------------------------------------------------
//  All rights reserved. This program and the accompanying materials
//  are made available under the terms of the Eclipse Public License v1.0
//  and Apache License v2.0 which accompanies this distribution.
//
//      The Eclipse Public License is available at
//      http://www.eclipse.org/legal/epl-v10.html
//
//      The Apache License v2.0 is available at
//      http://www.opensource.org/licenses/apache2.0.php
//
//  You may elect to redistribute this code under either of these licenses.
//  ========================================================================
//

package org.eclipse.jetty.websocket.server;

import java.io.IOException;

import javax.servlet.ServletException;
import javax.servlet.http.HttpServletRequest;
import javax.servlet.http.HttpServletResponse;

import org.eclipse.jetty.http.pathmap.MappedResource;
import org.eclipse.jetty.http.pathmap.PathSpec;
import org.eclipse.jetty.io.ByteBufferPool;
import org.eclipse.jetty.io.MappedByteBufferPool;
import org.eclipse.jetty.server.Request;
import org.eclipse.jetty.server.handler.HandlerWrapper;
import org.eclipse.jetty.servlet.ServletContextHandler;
import org.eclipse.jetty.websocket.servlet.WebSocketCreator;

public class WebSocketUpgradeHandlerWrapper extends HandlerWrapper implements MappedWebSocketCreator
{
    private NativeWebSocketConfiguration configuration;

    public WebSocketUpgradeHandlerWrapper(ServletContextHandler context)
    {
        this(context, new MappedByteBufferPool());
    }
    
    public WebSocketUpgradeHandlerWrapper(ServletContextHandler context, ByteBufferPool bufferPool)
    {
        this.configuration = new NativeWebSocketConfiguration(new WebSocketServerFactory(context.getServletContext(), bufferPool));
    }
    
    @Override
    public void addMapping(PathSpec spec, WebSocketCreator creator)
    {
        this.configuration.addMapping(spec, creator);
    }
    
    /**
     * Add a mapping.
     *
     * @param spec the path spec to use
     * @param creator the creator for the mapping
     * @deprecated use {@link #addMapping(PathSpec, WebSocketCreator)} instead.
     */
    @Override
    @Deprecated
    public void addMapping(org.eclipse.jetty.websocket.server.pathmap.PathSpec spec, WebSocketCreator creator)
    {
        configuration.addMapping(spec, creator);
    }

    @Override
    public void addMapping(String spec, WebSocketCreator creator)
    {
        configuration.addMapping(spec, creator);
    }

    @Override
    public boolean removeMapping(String spec)
    {
        return configuration.removeMapping(spec);
    }

    @Override
<<<<<<< HEAD
    public MappedResource<WebSocketCreator> getMapping(String target)
=======
    public org.eclipse.jetty.websocket.server.pathmap.PathMappings<WebSocketCreator> getMappings()
    {
        throw new IllegalStateException("Access to PathMappings cannot be supported. See alternative API in javadoc for "
                + MappedWebSocketCreator.class.getName());
    }
    
    @Override
    public WebSocketCreator getMapping(String target)
>>>>>>> 51f68dc5
    {
        return configuration.getMapping(target);
    }
    
    @Override
    public void handle(String target, Request baseRequest, HttpServletRequest request, HttpServletResponse response) throws IOException, ServletException
    {
        if (configuration.getFactory().isUpgradeRequest(request,response))
        {
            MappedResource<WebSocketCreator> resource = configuration.getMatch(target);
            if (resource == null)
            {
                // no match.
                response.sendError(HttpServletResponse.SC_NOT_FOUND,"No websocket endpoint matching path: " + target);
                return;
            }

            WebSocketCreator creator = resource.getResource();

            // Store PathSpec resource mapping as request attribute
            request.setAttribute(PathSpec.class.getName(),resource);

            // We have an upgrade request
            if (configuration.getFactory().acceptWebSocket(creator,request,response))
            {
                // We have a socket instance created
                return;
            }

            // If we reach this point, it means we had an incoming request to upgrade
            // but it was either not a proper websocket upgrade, or it was possibly rejected
            // due to incoming request constraints (controlled by WebSocketCreator)
            if (response.isCommitted())
            {
                // not much we can do at this point.
                return;
            }
        }
        super.handle(target,baseRequest,request,response);
    }
}<|MERGE_RESOLUTION|>--- conflicted
+++ resolved
@@ -80,18 +80,7 @@
     }
 
     @Override
-<<<<<<< HEAD
-    public MappedResource<WebSocketCreator> getMapping(String target)
-=======
-    public org.eclipse.jetty.websocket.server.pathmap.PathMappings<WebSocketCreator> getMappings()
-    {
-        throw new IllegalStateException("Access to PathMappings cannot be supported. See alternative API in javadoc for "
-                + MappedWebSocketCreator.class.getName());
-    }
-    
-    @Override
     public WebSocketCreator getMapping(String target)
->>>>>>> 51f68dc5
     {
         return configuration.getMapping(target);
     }
