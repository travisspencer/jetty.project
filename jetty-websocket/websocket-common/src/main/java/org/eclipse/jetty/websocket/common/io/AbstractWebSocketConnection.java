--- conflicted
+++ resolved
@@ -447,13 +447,10 @@
         this.ioState.onOpened();
     }
 
-<<<<<<< HEAD
     /**
      * Event for no activity on connection (read or write)
      * @return true to signal that the endpoint must be closed, false to keep the endpoint open
      */
-=======
->>>>>>> 4c26ba79
     @Override
     protected boolean onReadTimeout(Throwable timeout)
     {
