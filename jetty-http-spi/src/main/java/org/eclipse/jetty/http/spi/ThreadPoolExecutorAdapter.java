<<<<<<< HEAD
//
//  ========================================================================
//  Copyright (c) 1995-2012 Mort Bay Consulting Pty. Ltd.
//  ------------------------------------------------------------------------
//  All rights reserved. This program and the accompanying materials
//  are made available under the terms of the Eclipse Public License v1.0
//  and Apache License v2.0 which accompanies this distribution.
//
//      The Eclipse Public License is available at
//      http://www.eclipse.org/legal/epl-v10.html
//
//      The Apache License v2.0 is available at
//      http://www.opensource.org/licenses/apache2.0.php
//
//  You may elect to redistribute this code under either of these licenses.
//  ========================================================================
//

package org.eclipse.jetty.http.spi;

import java.util.concurrent.RejectedExecutionException;
import java.util.concurrent.ThreadPoolExecutor;
import java.util.concurrent.TimeUnit;

import org.eclipse.jetty.util.component.AbstractLifeCycle;
import org.eclipse.jetty.util.log.Log;
import org.eclipse.jetty.util.log.Logger;

import org.eclipse.jetty.util.thread.ThreadPool;

/**
 * Jetty {@link ThreadPool} that bridges requests to a {@link ThreadPoolExecutor}.
 */
public class ThreadPoolExecutorAdapter extends AbstractLifeCycle implements ThreadPool
=======
//
//  ========================================================================
//  Copyright (c) 1995-2013 Mort Bay Consulting Pty. Ltd.
//  ------------------------------------------------------------------------
//  All rights reserved. This program and the accompanying materials
//  are made available under the terms of the Eclipse Public License v1.0
//  and Apache License v2.0 which accompanies this distribution.
//
//      The Eclipse Public License is available at
//      http://www.eclipse.org/legal/epl-v10.html
//
//      The Apache License v2.0 is available at
//      http://www.opensource.org/licenses/apache2.0.php
//
//  You may elect to redistribute this code under either of these licenses.
//  ========================================================================
//

package org.eclipse.jetty.http.spi;

import java.util.concurrent.RejectedExecutionException;
import java.util.concurrent.ThreadPoolExecutor;
import java.util.concurrent.TimeUnit;

import org.eclipse.jetty.util.component.AbstractLifeCycle;
import org.eclipse.jetty.util.log.Log;
import org.eclipse.jetty.util.log.Logger;

import org.eclipse.jetty.util.thread.ThreadPool;

/**
 * Jetty {@link ThreadPool} that bridges requests to a {@link ThreadPoolExecutor}.
 */
public class ThreadPoolExecutorAdapter extends AbstractLifeCycle implements ThreadPool
>>>>>>> 86394487
{
    private static final Logger LOG = Log.getLogger(ThreadPoolExecutorAdapter.class);

	
	private ThreadPoolExecutor executor;
	
	public ThreadPoolExecutorAdapter(ThreadPoolExecutor executor)
	{
		this.executor = executor;
	}

	public boolean dispatch(Runnable job)
	{
		try
        {       
			executor.execute(job);
            return true;
        }
        catch(RejectedExecutionException e)
        {
            LOG.warn(e);
            return false;
        }
	}

	public int getIdleThreads()
	{
		return executor.getPoolSize()-executor.getActiveCount();
	}

	public int getThreads()
	{
		return executor.getPoolSize();
	}

	public boolean isLowOnThreads()
	{
		return executor.getActiveCount()>=executor.getMaximumPoolSize();
	}

	public void join() throws InterruptedException
	{
		executor.awaitTermination(Long.MAX_VALUE, TimeUnit.MILLISECONDS);
	}

	
	
	public boolean isFailed()
	{
		return false;
	}

	public boolean isRunning()
	{
		return !executor.isTerminated() && !executor.isTerminating();
	}

	public boolean isStarted()
	{
		return !executor.isTerminated() && !executor.isTerminating();
	}

	public boolean isStarting()
	{
		return false;
	}

	public boolean isStopped()
	{
		return executor.isTerminated();
	}

	public boolean isStopping()
	{
		return executor.isTerminating();
	}

	protected void doStart() throws Exception
	{
		if (executor.isTerminated() || executor.isTerminating() || executor.isShutdown())
            throw new IllegalStateException("Cannot restart");
	}

	protected void doStop() throws Exception
	{
		executor.shutdown();
        if (!executor.awaitTermination(60, TimeUnit.SECONDS))
        	executor.shutdownNow();
	}

}<|MERGE_RESOLUTION|>--- conflicted
+++ resolved
@@ -1,162 +1,125 @@
-<<<<<<< HEAD
-//
-//  ========================================================================
-//  Copyright (c) 1995-2012 Mort Bay Consulting Pty. Ltd.
-//  ------------------------------------------------------------------------
-//  All rights reserved. This program and the accompanying materials
-//  are made available under the terms of the Eclipse Public License v1.0
-//  and Apache License v2.0 which accompanies this distribution.
-//
-//      The Eclipse Public License is available at
-//      http://www.eclipse.org/legal/epl-v10.html
-//
-//      The Apache License v2.0 is available at
-//      http://www.opensource.org/licenses/apache2.0.php
-//
-//  You may elect to redistribute this code under either of these licenses.
-//  ========================================================================
-//
-
-package org.eclipse.jetty.http.spi;
-
-import java.util.concurrent.RejectedExecutionException;
-import java.util.concurrent.ThreadPoolExecutor;
-import java.util.concurrent.TimeUnit;
-
-import org.eclipse.jetty.util.component.AbstractLifeCycle;
-import org.eclipse.jetty.util.log.Log;
+//
+//  ========================================================================
+//  Copyright (c) 1995-2013 Mort Bay Consulting Pty. Ltd.
+//  ------------------------------------------------------------------------
+//  All rights reserved. This program and the accompanying materials
+//  are made available under the terms of the Eclipse Public License v1.0
+//  and Apache License v2.0 which accompanies this distribution.
+//
+//      The Eclipse Public License is available at
+//      http://www.eclipse.org/legal/epl-v10.html
+//
+//      The Apache License v2.0 is available at
+//      http://www.opensource.org/licenses/apache2.0.php
+//
+//  You may elect to redistribute this code under either of these licenses.
+//  ========================================================================
+//
+
+package org.eclipse.jetty.http.spi;
+
+import java.util.concurrent.RejectedExecutionException;
+import java.util.concurrent.ThreadPoolExecutor;
+import java.util.concurrent.TimeUnit;
+
+import org.eclipse.jetty.util.component.AbstractLifeCycle;
+import org.eclipse.jetty.util.log.Log; import org.eclipse.jetty.util.log.Logger;
 
-import org.eclipse.jetty.util.thread.ThreadPool;
-
-/**
- * Jetty {@link ThreadPool} that bridges requests to a {@link ThreadPoolExecutor}.
- */
-public class ThreadPoolExecutorAdapter extends AbstractLifeCycle implements ThreadPool
-=======
-//
-//  ========================================================================
-//  Copyright (c) 1995-2013 Mort Bay Consulting Pty. Ltd.
-//  ------------------------------------------------------------------------
-//  All rights reserved. This program and the accompanying materials
-//  are made available under the terms of the Eclipse Public License v1.0
-//  and Apache License v2.0 which accompanies this distribution.
-//
-//      The Eclipse Public License is available at
-//      http://www.eclipse.org/legal/epl-v10.html
-//
-//      The Apache License v2.0 is available at
-//      http://www.opensource.org/licenses/apache2.0.php
-//
-//  You may elect to redistribute this code under either of these licenses.
-//  ========================================================================
-//
-
-package org.eclipse.jetty.http.spi;
-
-import java.util.concurrent.RejectedExecutionException;
-import java.util.concurrent.ThreadPoolExecutor;
-import java.util.concurrent.TimeUnit;
-
-import org.eclipse.jetty.util.component.AbstractLifeCycle;
-import org.eclipse.jetty.util.log.Log;
-import org.eclipse.jetty.util.log.Logger;
-
-import org.eclipse.jetty.util.thread.ThreadPool;
-
-/**
- * Jetty {@link ThreadPool} that bridges requests to a {@link ThreadPoolExecutor}.
- */
-public class ThreadPoolExecutorAdapter extends AbstractLifeCycle implements ThreadPool
->>>>>>> 86394487
+import org.eclipse.jetty.util.thread.ThreadPool;
+
+/**
+ * Jetty {@link ThreadPool} that bridges requests to a {@link ThreadPoolExecutor}.
+ */
+public class ThreadPoolExecutorAdapter extends AbstractLifeCycle implements ThreadPool
 {
     private static final Logger LOG = Log.getLogger(ThreadPoolExecutorAdapter.class);
-
-	
-	private ThreadPoolExecutor executor;
-	
-	public ThreadPoolExecutorAdapter(ThreadPoolExecutor executor)
-	{
-		this.executor = executor;
-	}
-
-	public boolean dispatch(Runnable job)
-	{
-		try
-        {       
-			executor.execute(job);
-            return true;
-        }
-        catch(RejectedExecutionException e)
-        {
-            LOG.warn(e);
-            return false;
-        }
-	}
-
-	public int getIdleThreads()
-	{
-		return executor.getPoolSize()-executor.getActiveCount();
-	}
-
-	public int getThreads()
-	{
-		return executor.getPoolSize();
-	}
-
-	public boolean isLowOnThreads()
-	{
-		return executor.getActiveCount()>=executor.getMaximumPoolSize();
-	}
-
-	public void join() throws InterruptedException
-	{
-		executor.awaitTermination(Long.MAX_VALUE, TimeUnit.MILLISECONDS);
-	}
-
-	
-	
-	public boolean isFailed()
-	{
-		return false;
-	}
-
-	public boolean isRunning()
-	{
-		return !executor.isTerminated() && !executor.isTerminating();
-	}
-
-	public boolean isStarted()
-	{
-		return !executor.isTerminated() && !executor.isTerminating();
-	}
-
-	public boolean isStarting()
-	{
-		return false;
-	}
-
-	public boolean isStopped()
-	{
-		return executor.isTerminated();
-	}
-
-	public boolean isStopping()
-	{
-		return executor.isTerminating();
-	}
-
-	protected void doStart() throws Exception
-	{
-		if (executor.isTerminated() || executor.isTerminating() || executor.isShutdown())
-            throw new IllegalStateException("Cannot restart");
-	}
-
-	protected void doStop() throws Exception
-	{
-		executor.shutdown();
-        if (!executor.awaitTermination(60, TimeUnit.SECONDS))
-        	executor.shutdownNow();
-	}
-
-}+
+	
+	private ThreadPoolExecutor executor;
+	
+	public ThreadPoolExecutorAdapter(ThreadPoolExecutor executor)
+	{
+		this.executor = executor;
+	}
+
+	public boolean dispatch(Runnable job)
+	{
+		try
+        {       
+			executor.execute(job);
+            return true;
+        }
+        catch(RejectedExecutionException e)
+        {
+            LOG.warn(e);
+            return false;
+        }
+	}
+
+	public int getIdleThreads()
+	{
+		return executor.getPoolSize()-executor.getActiveCount();
+	}
+
+	public int getThreads()
+	{
+		return executor.getPoolSize();
+	}
+
+	public boolean isLowOnThreads()
+	{
+		return executor.getActiveCount()>=executor.getMaximumPoolSize();
+	}
+
+	public void join() throws InterruptedException
+	{
+		executor.awaitTermination(Long.MAX_VALUE, TimeUnit.MILLISECONDS);
+	}
+
+	
+	
+	public boolean isFailed()
+	{
+		return false;
+	}
+
+	public boolean isRunning()
+	{
+		return !executor.isTerminated() && !executor.isTerminating();
+	}
+
+	public boolean isStarted()
+	{
+		return !executor.isTerminated() && !executor.isTerminating();
+	}
+
+	public boolean isStarting()
+	{
+		return false;
+	}
+
+	public boolean isStopped()
+	{
+		return executor.isTerminated();
+	}
+
+	public boolean isStopping()
+	{
+		return executor.isTerminating();
+	}
+
+	protected void doStart() throws Exception
+	{
+		if (executor.isTerminated() || executor.isTerminating() || executor.isShutdown())
+            throw new IllegalStateException("Cannot restart");
+	}
+
+	protected void doStop() throws Exception
+	{
+		executor.shutdown();
+        if (!executor.awaitTermination(60, TimeUnit.SECONDS))
+        	executor.shutdownNow();
+	}
+
+}