//
//  ========================================================================
//  Copyright (c) 1995-2015 Mort Bay Consulting Pty. Ltd.
//  ------------------------------------------------------------------------
//  All rights reserved. This program and the accompanying materials
//  are made available under the terms of the Eclipse Public License v1.0
//  and Apache License v2.0 which accompanies this distribution.
//
//      The Eclipse Public License is available at
//      http://www.eclipse.org/legal/epl-v10.html
//
//      The Apache License v2.0 is available at
//      http://www.opensource.org/licenses/apache2.0.php
//
//  You may elect to redistribute this code under either of these licenses.
//  ========================================================================
//


package org.eclipse.jetty.plus.security;

import java.sql.Connection;
import java.sql.DatabaseMetaData;
import java.sql.PreparedStatement;
import java.sql.ResultSet;
import java.sql.SQLException;
import java.sql.Statement;
import java.util.ArrayList;
import java.util.List;
import java.util.Locale;

import javax.naming.InitialContext;
import javax.naming.NameNotFoundException;
import javax.naming.NamingException;
import javax.sql.DataSource;

import org.eclipse.jetty.plus.jndi.NamingEntryUtil;
import org.eclipse.jetty.security.AbstractLoginService;
import org.eclipse.jetty.security.IdentityService;
import org.eclipse.jetty.server.Server;
import org.eclipse.jetty.util.log.Log;
import org.eclipse.jetty.util.log.Logger;
import org.eclipse.jetty.util.security.Credential;


/**
 * DataSourceUserRealm
 * <p>
 * Obtain user/password/role information from a database
 * via jndi DataSource.
 */
public class DataSourceLoginService extends AbstractLoginService
{
    private static final Logger LOG = Log.getLogger(DataSourceLoginService.class);

    private String _jndiName = "javax.sql.DataSource/default";
    private DataSource _datasource;
    private Server _server;
    private String _userTableName = "users";
    private String _userTableKey = "id";
    private String _userTableUserField = "username";
    private String _userTablePasswordField = "pwd";
    private String _roleTableName = "roles";
    private String _roleTableKey = "id";
    private String _roleTableRoleField = "role";
    private String _userRoleTableName = "user_roles";
    private String _userRoleTableUserKey = "user_id";
    private String _userRoleTableRoleKey = "role_id";
    private String _userSql;
    private String _roleSql;
    private boolean _createTables = false;
    
    
    /**
     * DBUser
     */
    public class DBUserPrincipal extends UserPrincipal
    {
        private int _key;
        
<<<<<<< HEAD
        /**
         * @param name
         * @param credential
         */
        public DBUserPrincipal(String name, Credential credential, int key)
=======
        public DBUser(String name, Credential credential, int key)
>>>>>>> fe84c34b
        {
            super(name, credential);
            _key = key;
        }
        
        public int getKey ()
        {
            return _key;
        }
        
    }

    /* ------------------------------------------------------------ */
    public DataSourceLoginService()
    {
    }

    /* ------------------------------------------------------------ */
    public DataSourceLoginService(String name)
    {
        setName(name);
    }

    /* ------------------------------------------------------------ */
    public DataSourceLoginService(String name, IdentityService identityService)
    {
        setName(name);
        setIdentityService(identityService);
    }

    /* ------------------------------------------------------------ */
    public void setJndiName (String jndi)
    {
        _jndiName = jndi;
    }

    /* ------------------------------------------------------------ */
    public String getJndiName ()
    {
        return _jndiName;
    }

    /* ------------------------------------------------------------ */
    public void setServer (Server server)
    {
        _server=server;
    }

    /* ------------------------------------------------------------ */
    public Server getServer()
    {
        return _server;
    }

    /* ------------------------------------------------------------ */
    public void setCreateTables(boolean createTables)
    {
        _createTables = createTables;
    }

    /* ------------------------------------------------------------ */
    public boolean getCreateTables()
    {
        return _createTables;
    }

    /* ------------------------------------------------------------ */
    public void setUserTableName (String name)
    {
        _userTableName=name;
    }

    /* ------------------------------------------------------------ */
    public String getUserTableName()
    {
        return _userTableName;
    }

    /* ------------------------------------------------------------ */
    public String getUserTableKey()
    {
        return _userTableKey;
    }


    /* ------------------------------------------------------------ */
    public void setUserTableKey(String tableKey)
    {
        _userTableKey = tableKey;
    }


    /* ------------------------------------------------------------ */
    public String getUserTableUserField()
    {
        return _userTableUserField;
    }


    /* ------------------------------------------------------------ */
    public void setUserTableUserField(String tableUserField)
    {
        _userTableUserField = tableUserField;
    }


    /* ------------------------------------------------------------ */
    public String getUserTablePasswordField()
    {
        return _userTablePasswordField;
    }


    /* ------------------------------------------------------------ */
    public void setUserTablePasswordField(String tablePasswordField)
    {
        _userTablePasswordField = tablePasswordField;
    }


    /* ------------------------------------------------------------ */
    public String getRoleTableName()
    {
        return _roleTableName;
    }


    /* ------------------------------------------------------------ */
    public void setRoleTableName(String tableName)
    {
        _roleTableName = tableName;
    }


    /* ------------------------------------------------------------ */
    public String getRoleTableKey()
    {
        return _roleTableKey;
    }


    /* ------------------------------------------------------------ */
    public void setRoleTableKey(String tableKey)
    {
        _roleTableKey = tableKey;
    }


    /* ------------------------------------------------------------ */
    public String getRoleTableRoleField()
    {
        return _roleTableRoleField;
    }


    /* ------------------------------------------------------------ */
    public void setRoleTableRoleField(String tableRoleField)
    {
        _roleTableRoleField = tableRoleField;
    }


    /* ------------------------------------------------------------ */
    public String getUserRoleTableName()
    {
        return _userRoleTableName;
    }


    /* ------------------------------------------------------------ */
    public void setUserRoleTableName(String roleTableName)
    {
        _userRoleTableName = roleTableName;
    }


    /* ------------------------------------------------------------ */
    public String getUserRoleTableUserKey()
    {
        return _userRoleTableUserKey;
    }


    /* ------------------------------------------------------------ */
    public void setUserRoleTableUserKey(String roleTableUserKey)
    {
        _userRoleTableUserKey = roleTableUserKey;
    }


    /* ------------------------------------------------------------ */
    public String getUserRoleTableRoleKey()
    {
        return _userRoleTableRoleKey;
    }


    /* ------------------------------------------------------------ */
    public void setUserRoleTableRoleKey(String roleTableRoleKey)
    {
        _userRoleTableRoleKey = roleTableRoleKey;
    }

  
    
    /* ------------------------------------------------------------ */
    /** 
     * @see org.eclipse.jetty.security.MappedLoginService#loadUserInfo(java.lang.String)
     */
    public UserPrincipal loadUserInfo (String username)
    {
        try
        {
            try (Connection connection = getConnection();
                    PreparedStatement statement1 = connection.prepareStatement(_userSql))
            {
                statement1.setObject(1, username);
                try (ResultSet rs1 = statement1.executeQuery())
                {
                    if (rs1.next())
                    {
                        int key = rs1.getInt(_userTableKey);
                        String credentials = rs1.getString(_userTablePasswordField);
                        
                        return new DBUserPrincipal(username, Credential.getCredential(credentials), key);
                    }
                }
            }
        }
        catch (NamingException e)
        {
            LOG.warn("No datasource for "+_jndiName, e);
        }
        catch (SQLException e)
        {
            LOG.warn("Problem loading user info for "+username, e);
        }
        return null;
    }
    
    
    /* ------------------------------------------------------------ */
    /** 
<<<<<<< HEAD
     * @see org.eclipse.jetty.security.MappedLoginService#loadRoleInfo(org.eclipse.jetty.security.UserPrincipal.KnownUser)
     * @Override
=======
     * @see org.eclipse.jetty.security.MappedLoginService#loadRoleInfo(org.eclipse.jetty.security.MappedLoginService.KnownUser)
>>>>>>> fe84c34b
     */
    public String[] loadRoleInfo (UserPrincipal user)
    {
        DBUserPrincipal dbuser = (DBUserPrincipal)user;

        try
        {
            try (Connection connection = getConnection();
                    PreparedStatement statement2 = connection.prepareStatement(_roleSql))
            {

                List<String> roles = new ArrayList<String>();

                statement2.setInt(1, dbuser.getKey());
                try (ResultSet rs2 = statement2.executeQuery())
                {
                    while (rs2.next())
                    {
                        roles.add(rs2.getString(_roleTableRoleField));
                    }
                    
                    return roles.toArray(new String[roles.size()]);
                }
            }
        }
        catch (NamingException e)
        {
            LOG.warn("No datasource for "+_jndiName, e);
        }
        catch (SQLException e)
        {
            LOG.warn("Problem loading user info for "+user.getName(), e);
        }
        return null;
    }
    
<<<<<<< HEAD
    
    
    
    
=======
    /* ------------------------------------------------------------ */
    @Override
    public UserIdentity login(String username, Object credentials, ServletRequest request)
    {
        long now = System.currentTimeMillis();
        if (now - _lastPurge > _cacheMs || _cacheMs == 0)
        {
            _users.clear();
            _lastPurge = now;
        }
>>>>>>> fe84c34b
 

    /* ------------------------------------------------------------ */
    /**
     * Lookup the datasource for the jndiName and formulate the
     * necessary sql query strings based on the configured table
     * and column names.
     *
     * @throws NamingException if unable to init jndi
     * @throws SQLException if unable to init database
     */
    public void initDb() throws NamingException, SQLException
    {
        if (_datasource != null)
            return;

        @SuppressWarnings("unused")
        InitialContext ic = new InitialContext();
        assert ic!=null;

        // TODO Should we try webapp scope too?

        // try finding the datasource in the Server scope
        if (_server != null)
        {
            try
            {
                _datasource = (DataSource)NamingEntryUtil.lookup(_server, _jndiName);
            }
            catch (NameNotFoundException e)
            {
                //next try the jvm scope
            }
        }


        //try finding the datasource in the jvm scope
        if (_datasource==null)
        {
            _datasource = (DataSource)NamingEntryUtil.lookup(null, _jndiName);
        }

        // set up the select statements based on the table and column names configured
        _userSql = "select " + _userTableKey + "," + _userTablePasswordField
                  + " from " + _userTableName
                  + " where "+ _userTableUserField + " = ?";

        _roleSql = "select r." + _roleTableRoleField
                  + " from " + _roleTableName + " r, " + _userRoleTableName
                  + " u where u."+ _userRoleTableUserKey + " = ?"
                  + " and r." + _roleTableKey + " = u." + _userRoleTableRoleKey;

        prepareTables();
    }

<<<<<<< HEAD


    /* ------------------------------------------------------------ */
    /**
     * @throws NamingException
     * @throws SQLException
     */
=======
>>>>>>> fe84c34b
    private void prepareTables()
    throws NamingException, SQLException
    {
        if (_createTables)
        {
            boolean autocommit = true;
            Connection connection = getConnection();
            try (Statement stmt = connection.createStatement())
            {
                autocommit = connection.getAutoCommit();
                connection.setAutoCommit(false);
                DatabaseMetaData metaData = connection.getMetaData();

                //check if tables exist
                String tableName = (metaData.storesLowerCaseIdentifiers()? _userTableName.toLowerCase(Locale.ENGLISH): (metaData.storesUpperCaseIdentifiers()?_userTableName.toUpperCase(Locale.ENGLISH): _userTableName));
                try (ResultSet result = metaData.getTables(null, null, tableName, null))
                {
                    if (!result.next())
                    {
                        //user table default
                        /*
                         * create table _userTableName (_userTableKey integer,
                         * _userTableUserField varchar(100) not null unique,
                         * _userTablePasswordField varchar(20) not null, primary key(_userTableKey));
                         */
                        stmt.executeUpdate("create table "+_userTableName+ "("+_userTableKey+" integer,"+
                                _userTableUserField+" varchar(100) not null unique,"+
                                _userTablePasswordField+" varchar(20) not null, primary key("+_userTableKey+"))");
                        if (LOG.isDebugEnabled()) LOG.debug("Created table "+_userTableName);
                    }
                }

                tableName = (metaData.storesLowerCaseIdentifiers()? _roleTableName.toLowerCase(Locale.ENGLISH): (metaData.storesUpperCaseIdentifiers()?_roleTableName.toUpperCase(Locale.ENGLISH): _roleTableName));
                try (ResultSet result = metaData.getTables(null, null, tableName, null))
                {
                    if (!result.next())
                    {
                        //role table default
                        /*
                         * create table _roleTableName (_roleTableKey integer,
                         * _roleTableRoleField varchar(100) not null unique, primary key(_roleTableKey));
                         */
                        String str = "create table "+_roleTableName+" ("+_roleTableKey+" integer, "+
                        _roleTableRoleField+" varchar(100) not null unique, primary key("+_roleTableKey+"))";
                        stmt.executeUpdate(str);
                        if (LOG.isDebugEnabled()) LOG.debug("Created table "+_roleTableName);
                    }
                }

                tableName = (metaData.storesLowerCaseIdentifiers()? _userRoleTableName.toLowerCase(Locale.ENGLISH): (metaData.storesUpperCaseIdentifiers()?_userRoleTableName.toUpperCase(Locale.ENGLISH): _userRoleTableName));
                try (ResultSet result = metaData.getTables(null, null, tableName, null))
                {
                    if (!result.next())
                    {
                        //user-role table
                        /*
                         * create table _userRoleTableName (_userRoleTableUserKey integer,
                         * _userRoleTableRoleKey integer,
                         * primary key (_userRoleTableUserKey, _userRoleTableRoleKey));
                         *
                         * create index idx_user_role on _userRoleTableName (_userRoleTableUserKey);
                         */
                        stmt.executeUpdate("create table "+_userRoleTableName+" ("+_userRoleTableUserKey+" integer, "+
                                _userRoleTableRoleKey+" integer, "+
                                "primary key ("+_userRoleTableUserKey+", "+_userRoleTableRoleKey+"))");
                        stmt.executeUpdate("create index indx_user_role on "+_userRoleTableName+"("+_userRoleTableUserKey+")");
                        if (LOG.isDebugEnabled()) LOG.debug("Created table "+_userRoleTableName +" and index");
                    }
                }
                connection.commit();
            }
            finally
            {
                try
                {
                    connection.setAutoCommit(autocommit);
                }
                catch (SQLException e)
                {
                    if (LOG.isDebugEnabled()) LOG.debug("Prepare tables", e);
                }
                finally
                {
                    try
                    {
                        connection.close();
                    }
                    catch (SQLException e)
                    {
                        if (LOG.isDebugEnabled()) LOG.debug("Prepare tables", e);
                    }
                }
            }
        }
        else if (LOG.isDebugEnabled())
        {
            LOG.debug("createTables false");
        }
    }

<<<<<<< HEAD

    /* ------------------------------------------------------------ */
    /**
     * @return
     * @throws NamingException
     * @throws SQLException
     */
=======
>>>>>>> fe84c34b
    private Connection getConnection ()
    throws NamingException, SQLException
    {
        initDb();
        return _datasource.getConnection();
    }
}<|MERGE_RESOLUTION|>--- conflicted
+++ resolved
@@ -78,15 +78,7 @@
     {
         private int _key;
         
-<<<<<<< HEAD
-        /**
-         * @param name
-         * @param credential
-         */
         public DBUserPrincipal(String name, Credential credential, int key)
-=======
-        public DBUser(String name, Credential credential, int key)
->>>>>>> fe84c34b
         {
             super(name, credential);
             _key = key;
@@ -330,12 +322,7 @@
     
     /* ------------------------------------------------------------ */
     /** 
-<<<<<<< HEAD
      * @see org.eclipse.jetty.security.MappedLoginService#loadRoleInfo(org.eclipse.jetty.security.UserPrincipal.KnownUser)
-     * @Override
-=======
-     * @see org.eclipse.jetty.security.MappedLoginService#loadRoleInfo(org.eclipse.jetty.security.MappedLoginService.KnownUser)
->>>>>>> fe84c34b
      */
     public String[] loadRoleInfo (UserPrincipal user)
     {
@@ -372,23 +359,6 @@
         return null;
     }
     
-<<<<<<< HEAD
-    
-    
-    
-    
-=======
-    /* ------------------------------------------------------------ */
-    @Override
-    public UserIdentity login(String username, Object credentials, ServletRequest request)
-    {
-        long now = System.currentTimeMillis();
-        if (now - _lastPurge > _cacheMs || _cacheMs == 0)
-        {
-            _users.clear();
-            _lastPurge = now;
-        }
->>>>>>> fe84c34b
  
 
     /* ------------------------------------------------------------ */
@@ -444,16 +414,11 @@
         prepareTables();
     }
 
-<<<<<<< HEAD
-
-
     /* ------------------------------------------------------------ */
     /**
      * @throws NamingException
      * @throws SQLException
      */
-=======
->>>>>>> fe84c34b
     private void prepareTables()
     throws NamingException, SQLException
     {
@@ -554,16 +519,12 @@
         }
     }
 
-<<<<<<< HEAD
-
     /* ------------------------------------------------------------ */
     /**
      * @return
      * @throws NamingException
      * @throws SQLException
      */
-=======
->>>>>>> fe84c34b
     private Connection getConnection ()
     throws NamingException, SQLException
     {
