--- conflicted
+++ resolved
@@ -621,20 +621,10 @@
 
                         case TRANSFER_ENCODING:
                         {
-<<<<<<< HEAD
                             if (_info.getVersion() == HttpVersion.HTTP_1_1)
                                 transfer_encoding = field;
                             // Do NOT add yet!
                             break;
-=======
-                            split = StringUtil.csvSplit(field.getValue());
-                            if (split.length>0)
-                            {
-                                values=new HttpHeaderValue[split.length];
-                                for (int i=0;i<split.length;i++)
-                                    values[i]=HttpHeaderValue.CACHE.get(split[i]);
-                            }
->>>>>>> e6901b26
                         }
 
                         case CONNECTION:
@@ -648,7 +638,7 @@
 
                             if (values[0]==null)
                             {
-                                split = StringUtil.csvSplit(field.getValue());
+                            split = StringUtil.csvSplit(field.getValue());
                                 if (split.length>0)
                                 {
                                     values=new HttpHeaderValue[split.length];
