//
//  ========================================================================
//  Copyright (c) 1995-2019 Mort Bay Consulting Pty. Ltd.
//  ------------------------------------------------------------------------
//  All rights reserved. This program and the accompanying materials
//  are made available under the terms of the Eclipse Public License v1.0
//  and Apache License v2.0 which accompanies this distribution.
//
//      The Eclipse Public License is available at
//      http://www.eclipse.org/legal/epl-v10.html
//
//      The Apache License v2.0 is available at
//      http://www.opensource.org/licenses/apache2.0.php
//
//  You may elect to redistribute this code under either of these licenses.
//  ========================================================================
//

package org.eclipse.jetty.security.openid;

import java.io.InputStream;
import java.io.Serializable;
import java.net.URI;
import java.util.ArrayList;
import java.util.Collections;
import java.util.List;
import java.util.Map;
import java.util.Objects;

import org.eclipse.jetty.util.IO;
import org.eclipse.jetty.util.ajax.JSON;
import org.eclipse.jetty.util.log.Log;
import org.eclipse.jetty.util.log.Logger;

/**
 * Holds the configuration for an OpenID Connect service.
 *
 * This uses the OpenID Provider URL with the path {@link #CONFIG_PATH} to discover
 * the required information about the OIDC service.
 */
public class OpenIdConfiguration implements Serializable
{
    private static final Logger LOG = Log.getLogger(OpenIdConfiguration.class);
    private static final long serialVersionUID = 2227941990601349102L;
    private static final String CONFIG_PATH = "/.well-known/openid-configuration";

    private final String openIdProvider;
    private final String issuer;
    private final String authEndpoint;
    private final String tokenEndpoint;
    private final String clientId;
    private final String clientSecret;
    private final List<String> scopes = new ArrayList<>();

    /**
     * Create an OpenID configuration for a specific OIDC provider.
     * @param provider The URL of the OpenID provider.
     * @param clientId OAuth 2.0 Client Identifier valid at the Authorization Server.
     * @param clientSecret The client secret known only by the Client and the Authorization Server.
     */
    public OpenIdConfiguration(String provider, String clientId, String clientSecret)
    {
        this(provider, null, null, clientId, clientSecret);
    }

    /**
     * Create an OpenID configuration for a specific OIDC provider.
     * @param provider The URL of the OpenID provider.
     * @param authorizationEndpoint the URL of the OpenID provider's authorization endpoint if configured.
     * @param tokenEndpoint the URL of the OpenID provider's token endpoint if configured.
     * @param clientId OAuth 2.0 Client Identifier valid at the Authorization Server.
     * @param clientSecret The client secret known only by the Client and the Authorization Server.
     */
    public OpenIdConfiguration(String provider, String authorizationEndpoint, String tokenEndpoint, String clientId, String clientSecret)
    {
        this.openIdProvider = provider;
        this.clientId = clientId;
        this.clientSecret = clientSecret;

        if (provider == null)
            throw new IllegalArgumentException("Provider was not configured");

        if (tokenEndpoint == null || authorizationEndpoint == null)
        {
            Map<String, Object> discoveryDocument = fetchOpenIdConnectMetadata(provider);

            this.authEndpoint = (String)discoveryDocument.get("authorization_endpoint");
            if (this.authEndpoint == null)
                throw new IllegalArgumentException("authorization_endpoint");

            this.tokenEndpoint = (String)discoveryDocument.get("token_endpoint");
            if (this.tokenEndpoint == null)
                throw new IllegalArgumentException("token_endpoint");
<<<<<<< HEAD
=======

            if (!Objects.equals(discoveryDocument.get("issuer"), provider))
                LOG.warn("The provider in the metadata is not correct.");
>>>>>>> 917ee6b6
        }
        else
        {
            this.authEndpoint = authorizationEndpoint;
            this.tokenEndpoint = tokenEndpoint;
        }

        issuer = provider;
    }

    private static Map<String, Object> fetchOpenIdConnectMetadata(String provider)
    {
        try
        {
            if (provider.endsWith("/"))
                provider = provider.substring(0, provider.length() - 1);

            URI providerUri = URI.create(provider + CONFIG_PATH);
            InputStream inputStream = providerUri.toURL().openConnection().getInputStream();
            String content = IO.toString(inputStream);
            Map<String, Object> discoveryDocument = (Map)JSON.parse(content);
            if (LOG.isDebugEnabled())
                LOG.debug("discovery document {}", discoveryDocument);

            return discoveryDocument;
        }
        catch (Throwable e)
        {
            throw new IllegalArgumentException("invalid identity provider", e);
        }
    }

    public String getAuthEndpoint()
    {
        return authEndpoint;
    }

    public String getClientId()
    {
        return clientId;
    }

    public String getClientSecret()
    {
        return clientSecret;
    }

    public String getIssuer()
    {
        return issuer;
    }

    public String getOpenIdProvider()
    {
        return openIdProvider;
    }

    public String getTokenEndpoint()
    {
        return tokenEndpoint;
    }

    public void addScopes(String... scopes)
    {
        if (scopes != null)
            Collections.addAll(this.scopes, scopes);
    }

    public List<String> getScopes()
    {
        return scopes;
    }
}<|MERGE_RESOLUTION|>--- conflicted
+++ resolved
@@ -91,12 +91,9 @@
             this.tokenEndpoint = (String)discoveryDocument.get("token_endpoint");
             if (this.tokenEndpoint == null)
                 throw new IllegalArgumentException("token_endpoint");
-<<<<<<< HEAD
-=======
 
             if (!Objects.equals(discoveryDocument.get("issuer"), provider))
                 LOG.warn("The provider in the metadata is not correct.");
->>>>>>> 917ee6b6
         }
         else
         {
